use std::{collections::HashMap, sync::Arc};

use ethers::prelude::*;
use hex::FromHex;

use cryo_freeze::{
<<<<<<< HEAD
    AddressChunk, CallDataChunk, Datatype, MultiQuery, ParseError, RowFilter, SlotChunk,
=======
    ColumnEncoding, Datatype, Fetcher, FileFormat, LogDecoder, MultiQuery, ParseError, RowFilter,
    Table,
>>>>>>> 7ca00739
};

use super::{
    blocks, parse_schemas,
    parse_utils::{hex_string_to_binary, hex_strings_to_binary, parse_binary_arg},
    transactions,
};
use crate::args::Args;

pub(crate) async fn parse_query<P: JsonRpcClient>(
    args: &Args,
    fetcher: Arc<Fetcher<P>>,
) -> Result<MultiQuery, ParseError> {
    // process schemas
    let schemas = parse_schemas(args)?;

    // process chunks
    let chunks = match (&args.blocks, &args.txs) {
        (Some(_), None) => blocks::parse_blocks(args, fetcher).await?,
        (None, Some(txs)) => transactions::parse_transactions(txs)?,
<<<<<<< HEAD
        (None, None) => blocks::get_default_block_chunks(args, provider, &schemas).await?,
=======
        (None, None) => blocks::get_default_block_chunks(args, fetcher).await?,
>>>>>>> 7ca00739
        (Some(_), Some(_)) => {
            return Err(ParseError::ParseError("specify only one of --blocks or --txs".to_string()))
        }
    };

    // deprecated
    let address = if let Some(contract) = &args.contract {
        parse_address(&Some(contract[0].clone()))
    } else {
        None
    };

    // build row filters
    let call_data_chunks = parse_call_datas(&args.call_data, &args.function, &args.inputs)?;
    let address_chunks = parse_address_chunks(&args.address, "address")?;
    let contract_chunks = parse_address_chunks(&args.contract, "contract_address")?;
    let to_address_chunks = parse_address_chunks(&args.to_address, "to_address")?;
    let slot_chunks = parse_slot_chunks(&args.slots, "slot")?;
    let topics = [
        parse_topic(&args.topic0),
        parse_topic(&args.topic1),
        parse_topic(&args.topic2),
        parse_topic(&args.topic3),
    ];
    let row_filter = RowFilter {
        address,
        topics,
        address_chunks,
        contract_chunks,
        to_address_chunks,
        slot_chunks,
        call_data_chunks,
    };
    let mut row_filters: HashMap<Datatype, RowFilter> = HashMap::new();
    for datatype in schemas.keys() {
        let row_filter = row_filter.apply_arg_aliases(datatype.dataset().arg_aliases());
        row_filters.insert(*datatype, row_filter);
    }

    let query = MultiQuery { schemas, chunks, row_filters };
    Ok(query)
}

<<<<<<< HEAD
fn parse_call_datas(
    call_datas: &Option<Vec<String>>,
    function: &Option<Vec<String>>,
    inputs: &Option<Vec<String>>,
) -> Result<Option<Vec<CallDataChunk>>, ParseError> {
    let call_datas = match (call_datas, function, inputs) {
        (None, None, None) => return Ok(None),
        (Some(call_data), None, None) => hex_strings_to_binary(call_data)?,
        (None, Some(function), None) => hex_strings_to_binary(function)?,
        (None, Some(function), Some(inputs)) => {
            let mut call_datas = Vec::new();
            for f in function.iter() {
                for i in inputs.iter() {
                    let mut call_data = hex_string_to_binary(f)?.clone();
                    call_data.extend(hex_string_to_binary(i)?);
                    call_datas.push(call_data);
=======
fn parse_datatypes(raw_inputs: &Vec<String>) -> Result<Vec<Datatype>, ParseError> {
    let mut datatypes = Vec::new();

    for raw_input in raw_inputs {
        match raw_input.as_str() {
            "state_diffs" => {
                datatypes.push(Datatype::BalanceDiffs);
                datatypes.push(Datatype::CodeDiffs);
                datatypes.push(Datatype::NonceDiffs);
                datatypes.push(Datatype::StorageDiffs);
            }
            datatype => {
                let datatype = match datatype {
                    "balance_diffs" => Datatype::BalanceDiffs,
                    "blocks" => Datatype::Blocks,
                    "code_diffs" => Datatype::CodeDiffs,
                    "logs" => Datatype::Logs,
                    "events" => Datatype::Logs,
                    "nonce_diffs" => Datatype::NonceDiffs,
                    "storage_diffs" => Datatype::StorageDiffs,
                    "transactions" => Datatype::Transactions,
                    "txs" => Datatype::Transactions,
                    "traces" => Datatype::Traces,
                    "vm_traces" => Datatype::VmTraces,
                    "opcode_traces" => Datatype::VmTraces,
                    "native_transfers" => Datatype::NativeTransfers,
                    "contracts" => Datatype::Contracts,
                    _ => {
                        return Err(ParseError::ParseError(format!("invalid datatype {}", datatype)))
                    }
                };
                datatypes.push(datatype)
            }
        }
    }
    Ok(datatypes)
}

fn parse_schemas(args: &Args) -> Result<HashMap<Datatype, Table>, ParseError> {
    let datatypes = parse_datatypes(&args.datatype)?;
    let output_format = file_output::parse_output_format(args)?;

    let u256_types = if let Some(raw_u256_types) = &args.u256_types {
        let mut u256_types: HashSet<U256Type> = HashSet::new();
        for raw in raw_u256_types.iter() {
            let u256_type = match raw.to_lowercase() {
                raw if raw == "binary" => U256Type::Binary,
                raw if raw == "string" => U256Type::String,
                raw if raw == "str" => U256Type::String,
                raw if raw == "f32" => U256Type::F32,
                raw if raw == "float32" => U256Type::F32,
                raw if raw == "f64" => U256Type::F64,
                raw if raw == "float64" => U256Type::F64,
                raw if raw == "float" => U256Type::F64,
                raw if raw == "u32" => U256Type::U32,
                raw if raw == "uint32" => U256Type::U32,
                raw if raw == "u64" => U256Type::U64,
                raw if raw == "uint64" => U256Type::U64,
                raw if raw == "decimal128" => U256Type::Decimal128,
                raw if raw == "d128" => U256Type::Decimal128,
                _ => return Err(ParseError::ParseError("bad u256 type".to_string())),
            };
            u256_types.insert(u256_type);
        }
        u256_types
    } else {
        HashSet::from_iter(vec![U256Type::Binary, U256Type::String, U256Type::F64])
    };
    let binary_column_format = match args.hex | (output_format != FileFormat::Parquet) {
        true => ColumnEncoding::Hex,
        false => ColumnEncoding::Binary,
    };

    let log_decoder = match args.event_signature {
        Some(ref sig) => LogDecoder::new(sig.clone()).ok(),
        None => None,
    };

    let sort = parse_sort(&args.sort, &datatypes)?;
    let schemas: Result<HashMap<Datatype, Table>, ParseError> = datatypes
        .iter()
        .map(|datatype| {
            datatype
                .table_schema(
                    &u256_types,
                    &binary_column_format,
                    &args.include_columns,
                    &args.exclude_columns,
                    &args.columns,
                    sort[datatype].clone(),
                    log_decoder.clone(),
                )
                .map(|schema| (*datatype, schema))
                .map_err(|_e| {
                    ParseError::ParseError(format!(
                        "Failed to get schema for datatype: {:?}",
                        datatype
                    ))
                })
        })
        .collect();

    // make sure all included columns ended up in at least one schema
    if let (Ok(schemas), Some(include_columns)) = (&schemas, &args.include_columns) {
        let mut unknown_columns = Vec::new();
        for column in include_columns.iter() {
            let mut in_a_schema = false;

            for schema in schemas.values() {
                if schema.has_column(column) {
                    in_a_schema = true;
                    break
>>>>>>> 7ca00739
                }
            }
            call_datas
        }
        (None, None, Some(_)) => {
            let message = "must specify function if specifying inputs";
            return Err(ParseError::ParseError(message.to_string()))
        }
        (Some(_), Some(_), None) => {
            let message = "cannot specify both call_data and function";
            return Err(ParseError::ParseError(message.to_string()))
        }
        (Some(_), None, Some(_)) => {
            let message = "cannot specify both call_data and inputs";
            return Err(ParseError::ParseError(message.to_string()))
        }
        (Some(_), Some(_), Some(_)) => {
            let message = "cannot specify both call_data and function";
            return Err(ParseError::ParseError(message.to_string()))
        }
    };
    Ok(Some(vec![CallDataChunk::Values(call_datas)]))
}

pub(crate) fn parse_address_chunks(
    address: &Option<Vec<String>>,
    default_column: &str,
) -> Result<Option<Vec<AddressChunk>>, ParseError> {
    if let Some(address) = address {
        let chunks = parse_binary_arg(address, default_column)?
            .values()
            .map(|a| AddressChunk::Values(a.clone()))
            .collect();
        Ok(Some(chunks))
    } else {
        Ok(None)
    }
}

pub(crate) fn parse_slot_chunks(
    slots: &Option<Vec<String>>,
    default_column: &str,
) -> Result<Option<Vec<SlotChunk>>, ParseError> {
    if let Some(values) = slots {
        let chunks = parse_binary_arg(values, default_column)?
            .values()
            .map(|a| SlotChunk::Values(a.clone()))
            .collect();
        Ok(Some(chunks))
    } else {
        Ok(None)
    }
}

fn parse_address(input: &Option<String>) -> Option<ValueOrArray<H160>> {
    input.as_ref().and_then(|data| {
        <[u8; 20]>::from_hex(data.as_str().chars().skip(2).collect::<String>().as_str())
            .ok()
            .map(H160)
            .map(ValueOrArray::Value)
    })
}

fn parse_topic(input: &Option<String>) -> Option<ValueOrArray<Option<H256>>> {
    let value = input.as_ref().and_then(|data| {
        <[u8; 32]>::from_hex(data.as_str().chars().skip(2).collect::<String>().as_str())
            .ok()
            .map(H256)
    });

    value.map(|inner| ValueOrArray::Value(Some(inner)))
}<|MERGE_RESOLUTION|>--- conflicted
+++ resolved
@@ -4,12 +4,7 @@
 use hex::FromHex;
 
 use cryo_freeze::{
-<<<<<<< HEAD
-    AddressChunk, CallDataChunk, Datatype, MultiQuery, ParseError, RowFilter, SlotChunk,
-=======
-    ColumnEncoding, Datatype, Fetcher, FileFormat, LogDecoder, MultiQuery, ParseError, RowFilter,
-    Table,
->>>>>>> 7ca00739
+    AddressChunk, CallDataChunk, Datatype, Fetcher, MultiQuery, ParseError, RowFilter, SlotChunk,
 };
 
 use super::{
@@ -30,11 +25,7 @@
     let chunks = match (&args.blocks, &args.txs) {
         (Some(_), None) => blocks::parse_blocks(args, fetcher).await?,
         (None, Some(txs)) => transactions::parse_transactions(txs)?,
-<<<<<<< HEAD
-        (None, None) => blocks::get_default_block_chunks(args, provider, &schemas).await?,
-=======
-        (None, None) => blocks::get_default_block_chunks(args, fetcher).await?,
->>>>>>> 7ca00739
+        (None, None) => blocks::get_default_block_chunks(args, fetcher, &schemas).await?,
         (Some(_), Some(_)) => {
             return Err(ParseError::ParseError("specify only one of --blocks or --txs".to_string()))
         }
@@ -78,7 +69,6 @@
     Ok(query)
 }
 
-<<<<<<< HEAD
 fn parse_call_datas(
     call_datas: &Option<Vec<String>>,
     function: &Option<Vec<String>>,
@@ -95,120 +85,6 @@
                     let mut call_data = hex_string_to_binary(f)?.clone();
                     call_data.extend(hex_string_to_binary(i)?);
                     call_datas.push(call_data);
-=======
-fn parse_datatypes(raw_inputs: &Vec<String>) -> Result<Vec<Datatype>, ParseError> {
-    let mut datatypes = Vec::new();
-
-    for raw_input in raw_inputs {
-        match raw_input.as_str() {
-            "state_diffs" => {
-                datatypes.push(Datatype::BalanceDiffs);
-                datatypes.push(Datatype::CodeDiffs);
-                datatypes.push(Datatype::NonceDiffs);
-                datatypes.push(Datatype::StorageDiffs);
-            }
-            datatype => {
-                let datatype = match datatype {
-                    "balance_diffs" => Datatype::BalanceDiffs,
-                    "blocks" => Datatype::Blocks,
-                    "code_diffs" => Datatype::CodeDiffs,
-                    "logs" => Datatype::Logs,
-                    "events" => Datatype::Logs,
-                    "nonce_diffs" => Datatype::NonceDiffs,
-                    "storage_diffs" => Datatype::StorageDiffs,
-                    "transactions" => Datatype::Transactions,
-                    "txs" => Datatype::Transactions,
-                    "traces" => Datatype::Traces,
-                    "vm_traces" => Datatype::VmTraces,
-                    "opcode_traces" => Datatype::VmTraces,
-                    "native_transfers" => Datatype::NativeTransfers,
-                    "contracts" => Datatype::Contracts,
-                    _ => {
-                        return Err(ParseError::ParseError(format!("invalid datatype {}", datatype)))
-                    }
-                };
-                datatypes.push(datatype)
-            }
-        }
-    }
-    Ok(datatypes)
-}
-
-fn parse_schemas(args: &Args) -> Result<HashMap<Datatype, Table>, ParseError> {
-    let datatypes = parse_datatypes(&args.datatype)?;
-    let output_format = file_output::parse_output_format(args)?;
-
-    let u256_types = if let Some(raw_u256_types) = &args.u256_types {
-        let mut u256_types: HashSet<U256Type> = HashSet::new();
-        for raw in raw_u256_types.iter() {
-            let u256_type = match raw.to_lowercase() {
-                raw if raw == "binary" => U256Type::Binary,
-                raw if raw == "string" => U256Type::String,
-                raw if raw == "str" => U256Type::String,
-                raw if raw == "f32" => U256Type::F32,
-                raw if raw == "float32" => U256Type::F32,
-                raw if raw == "f64" => U256Type::F64,
-                raw if raw == "float64" => U256Type::F64,
-                raw if raw == "float" => U256Type::F64,
-                raw if raw == "u32" => U256Type::U32,
-                raw if raw == "uint32" => U256Type::U32,
-                raw if raw == "u64" => U256Type::U64,
-                raw if raw == "uint64" => U256Type::U64,
-                raw if raw == "decimal128" => U256Type::Decimal128,
-                raw if raw == "d128" => U256Type::Decimal128,
-                _ => return Err(ParseError::ParseError("bad u256 type".to_string())),
-            };
-            u256_types.insert(u256_type);
-        }
-        u256_types
-    } else {
-        HashSet::from_iter(vec![U256Type::Binary, U256Type::String, U256Type::F64])
-    };
-    let binary_column_format = match args.hex | (output_format != FileFormat::Parquet) {
-        true => ColumnEncoding::Hex,
-        false => ColumnEncoding::Binary,
-    };
-
-    let log_decoder = match args.event_signature {
-        Some(ref sig) => LogDecoder::new(sig.clone()).ok(),
-        None => None,
-    };
-
-    let sort = parse_sort(&args.sort, &datatypes)?;
-    let schemas: Result<HashMap<Datatype, Table>, ParseError> = datatypes
-        .iter()
-        .map(|datatype| {
-            datatype
-                .table_schema(
-                    &u256_types,
-                    &binary_column_format,
-                    &args.include_columns,
-                    &args.exclude_columns,
-                    &args.columns,
-                    sort[datatype].clone(),
-                    log_decoder.clone(),
-                )
-                .map(|schema| (*datatype, schema))
-                .map_err(|_e| {
-                    ParseError::ParseError(format!(
-                        "Failed to get schema for datatype: {:?}",
-                        datatype
-                    ))
-                })
-        })
-        .collect();
-
-    // make sure all included columns ended up in at least one schema
-    if let (Ok(schemas), Some(include_columns)) = (&schemas, &args.include_columns) {
-        let mut unknown_columns = Vec::new();
-        for column in include_columns.iter() {
-            let mut in_a_schema = false;
-
-            for schema in schemas.values() {
-                if schema.has_column(column) {
-                    in_a_schema = true;
-                    break
->>>>>>> 7ca00739
                 }
             }
             call_datas
